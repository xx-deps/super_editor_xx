import 'dart:async';
import 'dart:collection';
import 'dart:math';

import 'package:clock/clock.dart';
import 'package:collection/collection.dart';
import 'package:super_editor/super_editor.dart';
import 'package:uuid/uuid.dart';

enum CustomEditorEvent { cut, copy, paste, undo, redo, replaceDocument, reset }

class CustomEditorEventData {
  final CustomEditorEvent event;
  final String? text;

  CustomEditorEventData({required this.event, this.text});
}

/// Editor for a document editing experience.
///
/// An [Editor] is the entry point for all mutations within a document editing experience.
/// Such changes might impact a [Document], [DocumentComposer], and any other relevant objects
/// or data structures associated with a document editing experience.
///
/// The following artifacts are involved with making changes to pieces of a document editing
/// experience:
///
///  - [EditRequest] - a desired change.
///  - [EditCommand] - mutates [Editable]s to achieve a change.
///  - [EditEvent] - describes a change that was made.
///  - [EditReaction] - (optionally) requests more changes after some original change.
///  - [EditListener] - is notified of all changes made by an [Editor].
class Editor implements RequestDispatcher {
  bool _isComposingTransaction = false;
  static const Uuid _uuid = Uuid();

  /// Service locator key to obtain a [Document] from [find], if a [Document]
  /// is available in the [EditContext].
  static const documentKey = "document";

  /// Service locator key to obtain a [DocumentComposer] from [find], if a
  /// [DocumentComposer] is available in the [EditContext].
  static const composerKey = "composer";

  /// Service locator key to obtain a [DocumentLayoutEditable] from [find], if
  /// a [DocumentLayoutEditable] is available in the [EditContext].
  static const layoutKey = "layout";

  /// Generates a new ID for a [DocumentNode].
  ///
  /// Each generated node ID is universally unique.
  static String createNodeId() => _uuid.v4();

  final Logger _logger = Logger(scope: "Editor");

  EditorHistory? beforeTransactionHistory;

  /// Constructs an [Editor] with:
  ///  - [editables], which contains all artifacts that will be mutated by [EditCommand]s, such
  ///    as a [Document] and [DocumentComposer].
  ///  - [requestHandlers], which map each [EditRequest] to an [EditCommand].
  ///  - [reactionPipeline], which contains all possible [EditReaction]s in the order that they will
  ///    react.
  ///  - [listeners], which contains an initial set of [EditListener]s.
  Editor({
    required Map<String, Editable> editables,
    List<EditRequestHandler>? requestHandlers,
    this.historyGroupingPolicy = neverMergePolicy,
    List<EditReaction>? reactionPipeline,
    List<EditListener>? listeners,
    this.isStateHistoryEnable = false,
    this.historyMaxSteps = 100,
  }) : requestHandlers = requestHandlers ?? [],
       reactionPipeline = reactionPipeline ?? [],
       _changeListeners = listeners ?? [],
       _transaction = CommandTransaction([], clock.now()) {
    context = EditContext(editables);
    _commandExecutor = _DocumentEditorCommandExecutor(context);
    _customEventController =
        StreamController<CustomEditorEventData>.broadcast();
  }

  void dispose() {
    reactionPipeline.clear();
    _changeListeners.clear();
    _customEventController.close();
  }

  void resetEditor() {
    // 1. 清空当前事务状态
    _activeChangeList.clear();
    _activeCommandCount = 0;
    _transaction.changes.clear();
    _transaction.commands.clear();
    beforeTransactionHistory = null;
    _isInTransaction = false;
    _isImplicitTransaction = false;
    _isReacting = false;
    _stateHistory.clear();
    _stateFuture.clear();
    document.clear();

    // 清选区
    composer.clearSelection();
    composer.reset();

    ///初始化文档
    final initDocument = MutableDocument.empty();
    document.replaceAllNodes(initDocument.nodes);

    //设置合法光标位置
    if (initDocument.nodes.isNotEmpty) {
      final lastNode = initDocument.nodes.first;
      composer.setSelectionWithReason(
        DocumentSelection.collapsed(
          position: DocumentPosition(
            nodeId: lastNode.id,
            nodePosition: lastNode.beginningPosition,
          ),
        ),
      );
    }

    //4. 通知 UI 刷新（
    _customEventController.add(
      CustomEditorEventData(event: CustomEditorEvent.reset, text: ""),
    );
  }

  void resetAndLoadDocument(
    MutableDocument newDocument, {
    DocumentSelection? selection,
  }) {
    // 1. 清空当前事务状态
    _activeChangeList.clear();
    _activeCommandCount = 0;
    _transaction.changes.clear();
    _transaction.commands.clear();
    beforeTransactionHistory = null;
    _isInTransaction = false;
    _isImplicitTransaction = false;
    _isReacting = false;
    _stateHistory.clear();
    _stateFuture.clear();

    // 2. 替换 Document
    document.replaceAllNodes(newDocument.nodes);

    final lastNode = newDocument.last;
    final endPosition = lastNode.endPosition;
    final newSelection = DocumentSelection.collapsed(
      position: DocumentPosition(
        nodeId: lastNode.id,
        nodePosition: endPosition,
      ),
    );
    composer.clearSelection();
    composer.setSelectionWithReason(newSelection);

    final emptyDocument = MutableDocument.empty();
    DocumentSelection? emptySelection;
    if (emptyDocument.nodes.isNotEmpty) {
      final emptyFirstNode = emptyDocument.nodes.first;
      emptySelection = DocumentSelection.collapsed(
        position: DocumentPosition(
          nodeId: emptyFirstNode.id,
          nodePosition: emptyFirstNode.beginningPosition,
        ),
      );
    }
    final firstHistory = EditorHistory(
      document: emptyDocument.copy(),
      selection: emptySelection?.copyWith(),
    );
    emptyDocument.dispose();
    _stateHistory.add(firstHistory);
    //4. 通知 UI 刷新
    _customEventController.add(
      CustomEditorEventData(event: CustomEditorEvent.replaceDocument, text: ""),
    );
  }

  /// SuperEditor中editorContext未暴露的方法，在这里通过监听外部事件执行
  late final StreamController<CustomEditorEventData> _customEventController;

  Stream<CustomEditorEventData> get customEventStream =>
      _customEventController.stream;

  /// Chain of Responsibility that maps a given [EditRequest] to an [EditCommand].
  final List<EditRequestHandler> requestHandlers;

  /// Service Locator that provides all resources that are relevant for document editing.
  late final EditContext context;

  /// Whether history tracking (and undo/redo) are enabled.
  ///
  /// When [isHistoryEnabled] is `false`, undo/redo is disabled, calling [undo] and [redo]
  /// will have no effect, and [history] and [future] are always empty.
  // final bool isHistoryEnabled;

  /// Policies that determine when a new transaction of changes should be combined with the
  /// previous transaction, impacting what is undone by undo.
  final HistoryGroupingPolicy historyGroupingPolicy;

  /// Executes [EditCommand]s and collects a list of changes.
  late final _DocumentEditorCommandExecutor _commandExecutor;

  /// A list of editor transactions that were run previously, leading to the current
  /// state of the document, and other editables.
  // List<CommandTransaction> get history => List.from(_history);
  // final _history = <CommandTransaction>[];

  ///通过 state 来控制历史
  final ListQueue<EditorHistory> _stateHistory = ListQueue();
  final ListQueue<EditorHistory> _stateFuture = ListQueue();
  final bool isStateHistoryEnable;
  final int historyMaxSteps;

  /// A list of editor transactions that were undone since the last time a change was
  /// made.
  ///
  /// As soon as a new change is made through the editor, the [future] list is cleared
  /// out, because the editor no longer knows if the [future] changes can be applied
  /// to the document and other editables.
  // List<CommandTransaction> get future => List.from(_future);
  // final _future = <CommandTransaction>[];

  /// A pipeline of objects that receive change-lists from command execution
  /// and get the first opportunity to spawn additional commands before the
  /// change list is dispatched to regular listeners.
  final List<EditReaction> reactionPipeline;

  /// Listeners that are notified of changes in the form of a change list
  /// after all pending [EditCommand]s are executed, and all members of
  /// the reaction pipeline are done reacting.
  final List<EditListener> _changeListeners;

  /// Adds a [listener], which is notified of each series of [EditEvent]s
  /// after a batch of [EditCommand]s complete.
  ///
  /// Listeners are held and called as a list because some listeners might need
  /// to be notified ahead of others. Generally, you should avoid that complexity,
  /// if possible, but sometimes its relevant. For example, by default, the
  /// [Document] is the highest priority listener that's registered with this
  /// [Editor]. That's because document structure is central to everything
  /// else, and therefore, we don't want other parts of the system being notified
  /// about changes, before the [Document], itself.
  void addListener(EditListener listener, {int? index}) {
    if (index != null) {
      _changeListeners.insert(index, listener);
    } else {
      _changeListeners.add(listener);
    }
  }

  /// Removes a [listener] from the set of change listeners.
  void removeListener(EditListener listener) {
    _changeListeners.remove(listener);
  }

  /// An accumulation of changes during the current execution stack.
  ///
  /// This list is tracked in local state to facilitate reactions. When Reaction 1 runs,
  /// it might submit another request, which adds more changes. When Reaction 2 runs, that
  /// reaction needs to know about the original change list, plus all changes caused by
  /// Reaction 1. This list lives across multiple request executions to make that possible.
  final List<EditEvent> _activeChangeList = [];

  /// Tracks the number of request executions that are in the process of running.
  int _activeCommandCount = 0;

  bool _isInTransaction = false;
  bool _isImplicitTransaction = false;
  CommandTransaction _transaction;

  /// Whether the editor is currently running reactions for the current transaction.
  bool _isReacting = false;

  /// Starts a transaction that runs across multiple calls to [execute], until [endTransaction]
  /// is called.
  ///
  /// Typically, a transaction only includes the [EditRequest]s that are passed to a single
  /// call to [execute]. That's useful in the nominal case where editing code knows everything
  /// that needs to execute at one time. However, sometimes the later [EditRequest] within a
  /// single transaction can't be configured until the editing code inspects the [Document]
  /// after some earlier [EditRequest]. In this situation, the editing code needs to be able
  /// to run [execute] multiple times while having all [EditRequest]s still considered to be
  /// part of the same transaction.
  ///
  /// Does nothing if a transaction is already in-progress.
  void startTransaction() {
    _isComposingTransaction = false; // 🚩 每次事务开始先重置
    _logger.log(
      "startTransaction",
      "commands:${_transaction.commands}__changes:${_transaction.changes}",
    );
    if (_isInTransaction) {
      return;
    }

    editorEditsLog.finest("Starting transaction");
    _isInTransaction = true;
    _activeChangeList.clear();
    _transaction = CommandTransaction([], clock.now());
    if (isStateHistoryEnable) {
      beforeTransactionHistory = EditorHistory(
        document: document.copy(),
        selection: composer.selection?.copyWith(),
      );
    }
    _onTransactionStart();
  }

  /// Ends a transaction that was started with a call to [startTransaction].
  ///
  /// Does nothing if a transaction is not in-progress.
  void endTransaction() {
    if (!_isInTransaction) {
      return;
    }

    // 这次事务是否有可撤销命令？（要在清空 _transaction 之前记录）
    final bool hasUndoable = _transaction.commands.any(
      (c) => c.historyBehavior == HistoryBehavior.undoable,
    );

    _reactToChanges();

    // 现在文档是事务“最终状态” -> 拍 “after”，然后只 push 一次
    if (isStateHistoryEnable &&
        hasUndoable &&
        beforeTransactionHistory != null) {
      // 🚩 如果是 IME 输入中事务，跳过历史记录
      if (!_isComposingTransaction) {
        _stateHistory.addLast(beforeTransactionHistory!);
        // FIFO 限制
        while (_stateHistory.length > historyMaxSteps) {
          _stateHistory.removeFirst();
        }
        _stateFuture.clear();
      }
      beforeTransactionHistory = null;
    }

    _isInTransaction = false;
    _isImplicitTransaction = false;
    _transaction.commands.clear();
    _transaction.changes.clear();
    _transaction.lastChangeTime = clock.now();

    // Note: The transaction isn't fully considered over until after the reactions run.
    // This is because the reactions need access to the change list from the previous
    // transaction.

    _onTransactionEnd();

    editorEditsLog.finest("Finished transaction");
  }

  /// Executes the given [requests].
  ///
  /// Any changes that result from the given [requests] are reported to listeners as a series
  /// of [EditEvent]s.
  @override
  void execute(List<EditRequest> requests) {
    try {
      if (requests.isEmpty) {
        // No changes were requested. Don't waste time starting and ending transactions, etc.
        editorEditsLog.warning(
          "Tried to execute requests without providing any requests",
        );
        return;
      }

      editorEditsLog.finer("Executing requests:");
      for (final request in requests) {
        editorEditsLog.finer(" - ${request.runtimeType}");
      }

      if (_activeCommandCount == 0 && !_isInTransaction) {
        // No transaction was explicitly requested, but all changes exist in a transaction.
        // Automatically start one, and then end the transaction after the current changes.
        _isImplicitTransaction = true;
        startTransaction();
      }

      _activeCommandCount += 1;

      final undoableCommands = <EditCommand>[];
      for (final request in requests) {
        // 🚩 在这里识别 IME 组合中请求
        final composingRegion = composer.composingRegion.value;
        if (composingRegion != null && !composingRegion.isCollapsed) {
          // 只有在组合区域存在且非折叠状态时，才认为是 IME 正在输入
          _isComposingTransaction = true;
        }
        // Execute the given request.
        final command = _findCommandForRequest(request);
        final commandChanges = _executeCommand(command);
        _activeChangeList.addAll(commandChanges);

        if (command.historyBehavior == HistoryBehavior.undoable) {
          undoableCommands.add(command);
          _transaction.changes.addAll(List.from(commandChanges));
        }
      }

      // Log the time at the end of the actions in this transaction.
      _transaction.lastChangeTime = clock.now();

      if (undoableCommands.isNotEmpty) {
        _transaction.commands.addAll(undoableCommands);
      }

      if (_activeCommandCount == 1 && _isImplicitTransaction && !_isReacting) {
        endTransaction();
      }

      _activeCommandCount -= 1;
    } catch (e) {
      _logger.log("execute_exception", e.toString());

      ///重置状态 至少不会导致不能用了
      _activeChangeList.clear();
      _activeCommandCount = 0;
      _transaction.changes.clear();
      _transaction.commands.clear();
      beforeTransactionHistory = null;
      _isInTransaction = false;
      _isImplicitTransaction = false;
      _isReacting = false;
      _stateHistory.clear();
      _stateFuture.clear();
      return;
    }
  }

  EditCommand _findCommandForRequest(EditRequest request) {
    _logger.log("findCommandForRequest", "__request:$request");
    EditCommand? command;
    for (final handler in requestHandlers) {
      command = handler(this, request);
      if (command != null) {
        return command;
      }
    }

    throw Exception(
      "Could not handle EditorRequest. DocumentEditor doesn't have a handler that recognizes the request: $request",
    );
  }

  List<EditEvent> _executeCommand(EditCommand command) {
    _logger.log("executeCommand", "__command:$command");
    // Execute the given command, and any other commands that it spawns.
    _commandExecutor.executeCommand(command);

    // Collect all the changes from the executed commands.
    //
    // We make a copy of the change-list so that asynchronous listeners
    // don't lose the contents when we clear it.
    final changeList = _commandExecutor.copyChangeList();

    // TODO: we could run the reactions here. Do we give them all a single chance
    //       to respond? Or do we keep running them until there aren't any further
    //       changes?

    // Reset the command executor so that it's ready for the next command
    // that comes in.
    _commandExecutor.reset();

    return changeList;
  }

  void _onTransactionStart() {
    for (final editable in context._resources.values) {
      editable.onTransactionStart();
    }
    // _logger.log("_onTransactionStart", "${history.length}");
  }

  void _onTransactionEnd() {
    for (final editable in context._resources.values) {
      editable.onTransactionEnd(_activeChangeList);
    }
    _activeChangeList.clear();
    // _logger.log("_onTransactionEnd", "${history.length}");
  }

  void _reactToChanges() {
    if (_activeChangeList.isEmpty) {
      return;
    }
    _logger.log("reactToChanges__", '$_activeChangeList');

    _isReacting = true;

    // First, let reactions modify the content of the active transaction.
    for (final reaction in reactionPipeline) {
      // Note: we pass the active change list because reactions will cause more
      // changes to be added to that list.
      reaction.modifyContent(context, this, _activeChangeList);
    }

    // Second, start a new transaction and let reactions add separate changes.
    // ignore: prefer_const_constructors
    // _transaction = CommandTransaction([], clock.now());
    for (final reaction in reactionPipeline) {
      // Note: we pass the active change list because reactions will cause more
      // changes to be added to that list.
      reaction.react(context, this, _activeChangeList);
    }

    // if (_transaction.commands.isNotEmpty && isHistoryEnabled) {
    //   _history.add(_transaction);
    // }

    // FIXME: try removing this notify listeners
    // Notify all listeners that care about changes, but won't spawn additional requests.
    _notifyListeners(List<EditEvent>.from(_activeChangeList, growable: false));

    _isReacting = false;
  }

  void undo() {
    // _logger.log("undo__", '$history');
    if (isStateHistoryEnable) {
      if (_stateHistory.isEmpty) {
        return;
      }
      final stateUndo = _stateHistory.removeLast();
      final stateDocument = stateUndo.document;
      final selection = stateUndo.selection;

      ///记录一下当前的状态,放入到回退栈中
      final currentState = EditorHistory(
        document: document.copy(),
        selection: composer.selection?.copyWith(),
      );
      document.replaceAllNodes(stateDocument.nodes);
      if (selection != null) {
        composer.setSelectionWithReason(selection);
      } else {
        composer.clearSelection();
      }

      //4. 通知 UI 刷新
      _customEventController.add(
        CustomEditorEventData(event: CustomEditorEvent.undo, text: ""),
      );

      _stateFuture.addLast(currentState);
    }
  }

  void redo() {
    if (isStateHistoryEnable) {
      if (_stateFuture.isEmpty) {
        return;
      }
      final stateRedo = _stateFuture.removeLast();
      final stateDocument = stateRedo.document;
      final selection = stateRedo.selection;

      ///记录一下当前的状态,放入到回退栈中
      final currentState = EditorHistory(
        document: document.copy(),
        selection: composer.selection?.copyWith(),
      );
      document.replaceAllNodes(stateDocument.nodes);
      if (selection != null) {
        composer.setSelectionWithReason(selection);
      } else {
        composer.clearSelection();
      }

      //通知刷新 ui
      _customEventController.add(
        CustomEditorEventData(event: CustomEditorEvent.redo, text: ""),
      );

      _stateHistory.addLast(currentState);
    }
  }

  void cut({String? customMarkdownText}) {
    _customEventController.add(
      CustomEditorEventData(
        event: CustomEditorEvent.cut,
        text: customMarkdownText,
      ),
    );
  }

  void copy({String? customMarkdownText}) {
    _customEventController.add(
      CustomEditorEventData(
        event: CustomEditorEvent.copy,
        text: customMarkdownText,
      ),
    );
  }

  void paste({String? customMarkdownText}) {
    _customEventController.add(
      CustomEditorEventData(
        event: CustomEditorEvent.paste,
        text: customMarkdownText,
      ),
    );
  }

  void _notifyListeners(List<EditEvent> changeList) {
    for (final listener in _changeListeners) {
      // Note: we pass a given copy of the change list, because listeners should
      // never cause additional editor changes.
      listener.onEdit(changeList);
    }
  }
}

/// The merge policies that are used in the standard [Editor] construction.
const defaultMergePolicy = HistoryGroupingPolicyList([
  mergeRepeatSelectionChangesPolicy,
  mergeRapidTextInputPolicy,
]);

const ignorePureSelectionOnlyChangesPolicy = _IgnoreSelectionOnlyPolicy();

class _IgnoreSelectionOnlyPolicy implements HistoryGroupingPolicy {
  const _IgnoreSelectionOnlyPolicy();

  @override
  TransactionMerge shouldMergeLatestTransaction(
    CommandTransaction newTx,
    CommandTransaction prevTx,
  ) {
    final onlySelection = newTx.changes.every(
      (c) => c is SelectionChangeEvent || c is ComposingRegionChangeEvent,
    );

    if (onlySelection) {
      return TransactionMerge.replacePrevious;
    }

    return TransactionMerge.noOpinion;
  }
}

abstract interface class HistoryGroupingPolicy {
  TransactionMerge shouldMergeLatestTransaction(
    CommandTransaction newTransaction,
    CommandTransaction previousTransaction,
  );
}

enum TransactionMerge {
  noOpinion,
  doNotMerge,
  mergeOnTop,
  replacePrevious;

  static TransactionMerge chooseMoreConservative(
    TransactionMerge a,
    TransactionMerge b,
  ) {
    if (a == b) {
      // They're the same. It doesn't matter.
      return a;
    }

    switch (a) {
      case TransactionMerge.noOpinion:
        // No opinion has no particular conservative vs liberal metric. Return the other one.
        return b;
      case TransactionMerge.doNotMerge:
        // Explicitly not merging is the most conservative. Return this one.
        return a;
      case TransactionMerge.mergeOnTop:
        if (b == TransactionMerge.doNotMerge) {
          // doNotMerge is the only more conservative choice than merging on top.
          return b;
        }

        return a;
      case TransactionMerge.replacePrevious:
        if (b == TransactionMerge.noOpinion) {
          return a;
        }

        // replacePrevious is the lease conservative option. The other one always wins.
        return b;
    }
  }
}

/// A [HistoryGroupingPolicy] that defers to a list of other individual policies.
///
/// For most applications, an [Editor]'s transaction grouping policy should probably be
/// a [HistoryGroupingPolicyList] because most applications will want a number of different
/// heuristics that decide when to merge transactions.
///
/// You can change the way the list of policies make a decision by way of the [choice]
/// property. You can either merge transactions when *any* of the policies want to merge
/// ([HistoryGroupingPolicyListChoice.anyPass]), or you can merge transactions when *all*
/// of the policies want to merge ([HistoryGroupingPolicyListChoice.allPass]).
class HistoryGroupingPolicyList implements HistoryGroupingPolicy {
  const HistoryGroupingPolicyList(this.policies);

  final List<HistoryGroupingPolicy> policies;

  @override
  TransactionMerge shouldMergeLatestTransaction(
    CommandTransaction newTransaction,
    CommandTransaction previousTransaction,
  ) {
    TransactionMerge mostConservativeChoice = TransactionMerge.noOpinion;

    for (final policy in policies) {
      final newMergeChoice = policy.shouldMergeLatestTransaction(
        newTransaction,
        previousTransaction,
      );
      if (newMergeChoice == TransactionMerge.doNotMerge) {
        // A policy has explicitly requested not to merge. Don't merge.
        return TransactionMerge.doNotMerge;
      }

      mostConservativeChoice = TransactionMerge.chooseMoreConservative(
        mostConservativeChoice,
        newMergeChoice,
      );
    }

    return mostConservativeChoice;
  }
}

const neverMergePolicy = _NeverMergePolicy();

class _NeverMergePolicy implements HistoryGroupingPolicy {
  const _NeverMergePolicy();

  @override
  TransactionMerge shouldMergeLatestTransaction(
    CommandTransaction newTransaction,
    CommandTransaction previousTransaction,
  ) => TransactionMerge.doNotMerge;
}

const mergeRepeatSelectionChangesPolicy = MergeRepeatSelectionChangesPolicy();

class MergeRepeatSelectionChangesPolicy implements HistoryGroupingPolicy {
  const MergeRepeatSelectionChangesPolicy();

  @override
  TransactionMerge shouldMergeLatestTransaction(
    CommandTransaction newTransaction,
    CommandTransaction previousTransaction,
  ) {
    final isNewTransactionAllSelectionAndComposing = newTransaction.changes
        .where(
          (change) =>
              change is! SelectionChangeEvent &&
              change is! ComposingRegionChangeEvent,
        )
        .isEmpty;

    if (!isNewTransactionAllSelectionAndComposing) {
      // The new transaction contains meaningful changes. Let other policies decide
      // what to do.
      return TransactionMerge.noOpinion;
    }

    final isPreviousTransactionAllSelectionAndComposing = previousTransaction
        .changes
        .where(
          (change) =>
              change is! SelectionChangeEvent &&
              change is! ComposingRegionChangeEvent,
        )
        .isEmpty;

    if (!isPreviousTransactionAllSelectionAndComposing) {
      // The previous transaction contains meaningful changes. Add the new selection/composing
      // changes on top so that they're undone with the previous content change.
      return TransactionMerge.mergeOnTop;
    }

    // The previous and new transactions are all selection and composing changes. We don't
    // care about this history. Replaces the previous transaction with the new transaction.
    return TransactionMerge.replacePrevious;
  }
}

/// A sane default configuration of a [MergeRapidTextInputPolicy].
///
/// To customize the merge time, create a [MergeRapidTextInputPolicy] with the desired merge time.
const mergeRapidTextInputPolicy = MergeRapidTextInputPolicy();

class MergeRapidTextInputPolicy implements HistoryGroupingPolicy {
  const MergeRapidTextInputPolicy([
    this._maxMergeTime = const Duration(milliseconds: 100),
  ]);

  final Duration _maxMergeTime;

  @override
  TransactionMerge shouldMergeLatestTransaction(
    CommandTransaction newTransaction,
    CommandTransaction previousTransaction,
  ) {
    final newContentEvents = newTransaction.changes
        .where(
          (change) =>
              change is! SelectionChangeEvent &&
              change is! ComposingRegionChangeEvent,
        )
        .toList();
    if (newContentEvents.isEmpty) {
      return TransactionMerge.noOpinion;
    }
    final newTextInsertionEvents = newContentEvents
        .where(
          (change) =>
              change is DocumentEdit && change.change is TextInsertionEvent,
        )
        .toList();
    if (newTextInsertionEvents.length != newContentEvents.length) {
      // There were 1+ new content changes that weren't text input. Don't merge transactions.
      return TransactionMerge.noOpinion;
    }

    // At this point we know that all new content changes were text input.

    // Check that the previous transaction was also all text input.
    final previousContentEvents = previousTransaction.changes
        .where(
          (change) =>
              change is! SelectionChangeEvent &&
              change is! ComposingRegionChangeEvent,
        )
        .toList();
    if (previousContentEvents.isEmpty) {
      return TransactionMerge.noOpinion;
    }
    final previousTextInsertionEvents = previousContentEvents
        .where(
          (change) =>
              change is DocumentEdit && change.change is TextInsertionEvent,
        )
        .toList();
    if (previousTextInsertionEvents.length != previousContentEvents.length) {
      // There were 1+ new content changes that weren't text input. Don't merge transactions.
      return TransactionMerge.noOpinion;
    }

    if (newTransaction.firstChangeTime.difference(
          previousTransaction.lastChangeTime,
        ) >
        _maxMergeTime) {
      // The text insertions were far enough apart in time that we don't want to merge them.
      return TransactionMerge.noOpinion;
    }

    // The new and previous transactions were entirely text input. They happened quickly.
    // Merge them together.
    return TransactionMerge.mergeOnTop;
  }
}

class CommandTransaction {
  CommandTransaction(this.commands, this.firstChangeTime)
    : changes = <EditEvent>[],
      lastChangeTime = firstChangeTime;

  final List<EditCommand> commands;
  final List<EditEvent> changes;

  final DateTime firstChangeTime;
  DateTime lastChangeTime;
}

/// An implementation of [CommandExecutor], designed for [Editor].
class _DocumentEditorCommandExecutor implements CommandExecutor {
  _DocumentEditorCommandExecutor(this._context);

  final EditContext _context;

  final _commandsBeingProcessed = EditorCommandQueue();

  final _changeList = <EditEvent>[];
  List<EditEvent> copyChangeList() => List.from(_changeList);

  @override
  void executeCommand(EditCommand command) {
    _commandsBeingProcessed.append(command);

    // Run the given command, and any other commands that it spawns.
    while (_commandsBeingProcessed.hasCommands) {
      _commandsBeingProcessed.prepareForExecution();

      final command = _commandsBeingProcessed.activeCommand!;
      command.execute(_context, this);

      _commandsBeingProcessed.onCommandExecutionComplete();
    }
  }

  @override
  void prependCommand(EditCommand command) {
    _commandsBeingProcessed.prepend(command);
  }

  @override
  void appendCommand(EditCommand command) {
    _commandsBeingProcessed.append(command);
  }

  @override
  void logChanges(List<EditEvent> changes) {
    _changeList.addAll(changes);
  }

  void reset() {
    _changeList.clear();
  }
}

/// An artifact that might be mutated during a request to a [Editor].
abstract mixin class Editable {
  /// A [Editor] transaction just started, this [Editable] should avoid notifying
  /// any listeners of changes until the transaction ends.
  void onTransactionStart() {}

  /// A transaction that was previously started with [onTransactionStart] has now ended, this
  /// [Editable] should notify interested parties of changes.
  void onTransactionEnd(List<EditEvent> edits) {}

  // /// Creates and returns a snapshot of this [Editable]'s current state, or `null` if
  // /// this [Editable] is in its initial state.
  // ///
  // /// The returned snapshot must be a deep copy of any relevant information. It must not
  // /// hold any references to data outside the snapshot.
  // Object? createSnapshot();
  //
  // /// Updates the state of this [Editable] to match the given [snapshot].
  // void restoreSnapshot(Object snapshot);

  /// Resets this [Editable] to its initial state.
  void reset() {}
}

/// An object that processes [EditRequest]s.
abstract class RequestDispatcher {
  /// Pushes the given [requests] through a [Editor] pipeline.
  void execute(List<EditRequest> requests);
}

/// A command that alters something in a [Editor].
abstract class EditCommand {
  const EditCommand();

  /// Executes this command and logs all changes with the [executor].
  void execute(EditContext context, CommandExecutor executor);

  /// The desired "undo" behavior of this command.
  HistoryBehavior get historyBehavior => HistoryBehavior.undoable;

  String describe() => toString();
}

/// The way a command interacts with the history ledger, AKA "undo".
enum HistoryBehavior {
  /// The command can be undone and redone.
  ///
  /// For example: inserting text into a paragraph.
  undoable,

  /// The command has no impact on history.
  ///
  /// For example: entering and exiting interaction mode, (possibly) activating and
  /// deactivating bold/italics in the composer.
  nonHistorical,
}

/// All resources that are available when executing [EditCommand]s, such as a document,
/// composer, etc.
class EditContext {
  EditContext(this._resources);

  final Map<String, Editable> _resources;

  /// Finds an object of type [T] within this [EditContext], which is identified by the given [id].
  T find<T extends Editable>(String id) {
    if (!_resources.containsKey(id)) {
      editorLog.shout(
        "Tried to find an editor resource for the ID '$id', but there's no resource with that ID.",
      );
      throw Exception(
        "Tried to find an editor resource for the ID '$id', but there's no resource with that ID.",
      );
    }
    if (_resources[id] is! T) {
      editorLog.shout(
        "Tried to find an editor resource of type '$T' for ID '$id', but the resource with that ID is of type '${_resources[id].runtimeType}",
      );
      throw Exception(
        "Tried to find an editor resource of type '$T' for ID '$id', but the resource with that ID is of type '${_resources[id].runtimeType}",
      );
    }

    return _resources[id] as T;
  }

  /// Finds an object of type [T] within this [EditContext], which is identified by the given [id], or
  /// returns `null` if no such object is in this [EditContext].
  T? findMaybe<T extends Editable>(String id) {
    if (_resources[id] == null) {
      return null;
    }

    if (_resources[id] is! T) {
      editorLog.shout(
        "Tried to find an editor resource of type '$T' for ID '$id', but the resource with that ID is of type '${_resources[id].runtimeType}",
      );
      throw Exception(
        "Tried to find an editor resource of type '$T' for ID '$id', but the resource with that ID is of type '${_resources[id].runtimeType}",
      );
    }

    return _resources[id] as T;
  }

  /// Makes the given [editable] available as a resource under the given [id].
  void put(String id, Editable editable) => _resources[id] = editable;

  /// Removes any resource in this context with the given [id].
  void remove(String id) => _resources.remove(id);
}

/// Executes [EditCommand]s in the order in which they're queued.
///
/// Each [EditCommand] is given access to this [CommandExecutor] during
/// the command's execution. Each [EditCommand] is expected to [logChanges]
/// with the given [CommandExecutor].
abstract class CommandExecutor {
  /// Immediately executes the given [command].
  ///
  /// Client's can use this method to run an initial command, or to run
  /// a sub-command in the middle of an active command.
  void executeCommand(EditCommand command);

  /// Adds the given [command] to the beginning of the command queue, but
  /// after any set of commands that are currently executing.
  void prependCommand(EditCommand command);

  /// Adds the given [command] to the end of the command queue.
  void appendCommand(EditCommand command);

  /// Log a series of document changes that were just made by the active command.
  void logChanges(List<EditEvent> changes);
}

class EditorCommandQueue {
  /// A command that's in the process of being executed.
  EditCommand? _activeCommand;

  /// The command that's currently being executed, along with any commands
  /// that the active command adds during execution.
  final _activeCommandExpansionQueue = <EditCommand>[];

  /// All commands waiting to be executed after [_activeCommandExpansionQueue].
  final _commandBacklog = <EditCommand>[];

  bool get hasCommands => _commandBacklog.isNotEmpty;

  void prepareForExecution() {
    assert(
      _activeCommandExpansionQueue.isEmpty,
      "Tried to prepare for command execution but there are already commands in the active queue. Did you forget to call onCommandExecutionComplete?",
    );

    // Set the active command to the next command in the backlog.
    _activeCommand = _commandBacklog.removeAt(0);
  }

  EditCommand? get activeCommand => _activeCommand;

  void expandActiveCommand(List<EditCommand> additionalCommands) {
    _activeCommandExpansionQueue.addAll(additionalCommands);
  }

  void onCommandExecutionComplete() {
    // Now that the active command is done, move any expansion commands
    // to the primary backlog.
    _commandBacklog.insertAll(0, _activeCommandExpansionQueue);
    _activeCommandExpansionQueue.clear();

    // Clear the active command, now that its complete.
    _activeCommand = null;
  }

  /// Prepends the given [command] at the front of the execution queue.
  void prepend(EditCommand command) {
    _commandBacklog.insert(0, command);
  }

  /// Appends the given [command] to the end of the execution queue.
  void append(EditCommand command) {
    _commandBacklog.add(command);
  }
}

/// Factory method that creates and returns an [EditCommand] that can handle
/// the given [EditRequest], or `null` if this handler doesn't apply to the given
/// [EditRequest].
typedef EditRequestHandler =
    EditCommand? Function(Editor editor, EditRequest request);

/// An action that a [Editor] should execute.
abstract class EditRequest {
  // Marker interface for all editor request types.
}

/// A change that took place within a [Editor].
abstract class EditEvent {
  const EditEvent();

  /// Describes this change in a human-readable way.
  String describe() => toString();
}

/// An [EditEvent] that altered a [Document].
///
/// The specific [Document] change is available in [change].
class DocumentEdit extends EditEvent {
  DocumentEdit(this.change);

  final DocumentChange change;

  @override
  String describe() => change.describe();

  @override
  String toString() => "DocumentEdit -> $change";

  @override
  bool operator ==(Object other) =>
      identical(this, other) ||
      other is DocumentEdit &&
          runtimeType == other.runtimeType &&
          change == other.change;

  @override
  int get hashCode => change.hashCode;
}

/// An object that's notified with a change list from one or more commands that were just
/// executed.
abstract class EditReaction {
  const EditReaction();

  /// Executes additional [modifications] within the current editor transaction.
  ///
  /// If undo is run, the recent changes AND the [modifications] will be undone, together.
  /// This is useful, for example, for a reaction such as spell-check, whose reaction is
  /// tied directly to the content and shouldn't stand on its own.
  ///
  /// To execute actions that are undone on their own, use [react].
  void modifyContent(
    EditContext editorContext,
    RequestDispatcher requestDispatcher,
    List<EditEvent> changeList,
  ) {}

  /// Executes additional [actions] in a new standalone transaction.
  ///
  /// If undo is run, these changes will be undone, but the changes leading up to this
  /// call to [react] will not be undone by that undo call.
  ///
  /// To execute additional actions that are undone at the same time as the preceding
  /// changes, use [modifyContent].
  void react(
    EditContext editorContext,
    RequestDispatcher requestDispatcher,
    List<EditEvent> changeList,
  ) {}
}

/// An [EditReaction] that delegates its reaction to a given callback function.
class FunctionalEditReaction extends EditReaction {
  FunctionalEditReaction({Reaction? modifyContent, Reaction? react})
    : _modifyContent = modifyContent,
      _react = react,
      assert(modifyContent != null || react != null);

  final Reaction? _modifyContent;
  final Reaction? _react;

  @override
  void modifyContent(
    EditContext editorContext,
    RequestDispatcher requestDispatcher,
    List<EditEvent> changeList,
  ) => _modifyContent?.call(editorContext, requestDispatcher, changeList);

  @override
  void react(
    EditContext editorContext,
    RequestDispatcher requestDispatcher,
    List<EditEvent> changeList,
  ) => _react?.call(editorContext, requestDispatcher, changeList);
}

typedef Reaction =
    void Function(
      EditContext editorContext,
      RequestDispatcher requestDispatcher,
      List<EditEvent> changeList,
    );

/// An object that's notified with a change list from one or more
/// commands that were just executed within a [Editor].
///
/// An [EditListener] can propagate secondary effects that are based on
/// editor changes. However, an [EditListener] shouldn't spawn additional
/// editor behaviors. This can result in infinite loops, back-and-forth changes,
/// and other undesirable effects. To spawn new [EditCommand]s based on a
/// [changeList], register an [EditReaction].
abstract class EditListener {
  void onEdit(List<EditEvent> changeList);
}

/// An [EditListener] that delegates to a callback function.
class FunctionalEditListener implements EditListener {
  FunctionalEditListener(this._onEdit);

  final void Function(List<EditEvent> changeList) _onEdit;

  @override
  void onEdit(List<EditEvent> changeList) => _onEdit(changeList);
}

/// Extensions that provide direct, type-safe access to [Editable]s that are
/// expected to exist in all [Editor]s.
///
/// This extension is similar to [StandardEditablesInContext], except this extension
/// operates on an [Editor] and the other operates on [EditContext]s. Both exist
/// for convenience.
extension StandardEditables on Editor {
  /// Finds and returns the [MutableDocument] within the [Editor].
  MutableDocument get document =>
      context.find<MutableDocument>(Editor.documentKey);

  /// Finds and returns the [MutableDocument] within the [Editor], or `null` if no [MutableDocument]
  /// is in the [Editor].
  MutableDocument? get maybeDocument =>
      context.findMaybe<MutableDocument>(Editor.documentKey);

  /// Finds and returns the [MutableDocumentComposer] within the [Editor].
  MutableDocumentComposer get composer =>
      context.find<MutableDocumentComposer>(Editor.composerKey);

  /// Finds and returns the [MutableDocumentComposer] within the [Editor], or `null` if no
  /// [MutableDocumentComposer] is in the [Editor].
  MutableDocumentComposer? get maybeComposer =>
      context.findMaybe<MutableDocumentComposer>(Editor.composerKey);

  DocumentLayoutEditable get layout =>
      context.find<DocumentLayoutEditable>(Editor.layoutKey);

  DocumentLayoutEditable? get maybeLayout =>
      context.findMaybe<DocumentLayoutEditable>(Editor.layoutKey);
}

/// Extensions that provide direct, type-safe access to [Editable]s that are
/// expected to exist in all [EditContext]s.
///
/// This extension is similar to [StandardEditables], except this extension
/// operates on an [EditContext] and the other operates on [Editor]s. Both exist
/// for convenience.
extension StandardEditablesInContext on EditContext {
  /// Finds and returns the [MutableDocument] within the [EditContext].
  MutableDocument get document => find<MutableDocument>(Editor.documentKey);

  /// Finds and returns the [MutableDocument] within the [EditContext], or `null` if no [MutableDocument]
  /// is in the [EditContext].
  MutableDocument? get maybeDocument =>
      findMaybe<MutableDocument>(Editor.documentKey);

  /// Finds and returns the [MutableDocumentComposer] within the [EditContext].
  MutableDocumentComposer get composer =>
      find<MutableDocumentComposer>(Editor.composerKey);

  /// Finds and returns the [MutableDocumentComposer] within the [EditContext], or `null` if no
  /// [MutableDocumentComposer] is in the [EditContext].
  MutableDocumentComposer? get maybeComposer =>
      findMaybe<MutableDocumentComposer>(Editor.composerKey);
}

/// An in-memory, mutable [Document].
class MutableDocument
    with Iterable<DocumentNode>
    implements Document, Editable {
  /// Creates an in-memory, mutable version of a [Document].
  ///
  /// Initializes the content of this [MutableDocument] with the given [nodes],
  /// if provided, or empty content otherwise.
  MutableDocument({List<DocumentNode>? nodes}) : _nodes = nodes ?? [] {
    _refreshNodeIdCaches();

    _latestNodesSnapshot = List.from(_nodes);
  }

  /// Creates an [Document] with a single [ParagraphNode].
  ///
  /// Optionally, takes in a [nodeId] for the [ParagraphNode].
  factory MutableDocument.empty([String? nodeId]) {
    return MutableDocument(
      nodes: [
        ParagraphNode(
          id: nodeId ?? Editor.createNodeId(),
          text: AttributedText(),
        ),
      ],
    );
  }

  void dispose() {
    _listeners.clear();
  }

  late final List<DocumentNode> _latestNodesSnapshot;
  bool _didReset = false;

  final List<DocumentNode> _nodes;

  @override
  int get nodeCount => _nodes.length;

  @override
  bool get isEmpty => _nodes.isEmpty;

  /// Maps a node id to its index in the node list.
  final Map<String, int> _nodeIndicesById = {};

  /// Maps a node id to its node.
  final Map<String, DocumentNode> _nodesById = {};

  final _listeners = <DocumentChangeListener>[];

  List<DocumentNode> get nodes => List.unmodifiable(_nodes);

  @override
  Iterator<DocumentNode> get iterator => _nodes.iterator;

  @override
  DocumentNode? get firstOrNull => _nodes.firstOrNull;

  @override
  DocumentNode? get lastOrNull => _nodes.lastOrNull;

  @override
  DocumentNode? getNodeById(String nodeId) {
    return _nodesById[nodeId];
  }

  @override
  DocumentNode? getNodeAt(int index) {
    if (index < 0 || index >= _nodes.length) {
      return null;
    }

    return _nodes[index];
  }

  @override
  @Deprecated("Use getNodeIndexById() instead")
  int getNodeIndex(DocumentNode node) {
    final index = _nodeIndicesById[node.id] ?? -1;
    if (index < 0) {
      return -1;
    }

    if (_nodes[index] != node) {
      // We found a node by id, but it wasn't the node we expected. Therefore, we couldn't find the requested node.
      return -1;
    }

    return index;
  }

  @override
  int getNodeIndexById(String nodeId) {
    return _nodeIndicesById[nodeId] ?? -1;
  }

  @override
  DocumentNode? getNodeBefore(DocumentNode node) {
    return getNodeBeforeById(node.id);
  }

  @override
  DocumentNode? getNodeBeforeById(String nodeId) {
    final nodeIndex = getNodeIndexById(nodeId);
    return nodeIndex > 0 ? getNodeAt(nodeIndex - 1) : null;
  }

  @override
  DocumentNode? getNodeAfter(DocumentNode node) {
    return getNodeAfterById(node.id);
  }

  @override
  DocumentNode? getNodeAfterById(String nodeId) {
    final nodeIndex = getNodeIndexById(nodeId);
    return nodeIndex >= 0 && nodeIndex < _nodes.length - 1
        ? getNodeAt(nodeIndex + 1)
        : null;
  }

  @override
  DocumentNode? getNode(DocumentPosition position) =>
      getNodeById(position.nodeId);

  @override
  List<DocumentNode> getNodesInside(
    DocumentPosition position1,
    DocumentPosition position2,
  ) {
    final node1 = getNode(position1);
    if (node1 == null) {
      return [];
      // throw Exception('No such position in document: $position1');
    }
    final index1 = getNodeIndexById(node1.id);

    final node2 = getNode(position2);
    if (node2 == null) {
      return [];
      // throw Exception('No such position in document: $position2');
    }
    final index2 = getNodeIndexById(node2.id);

    final from = min(index1, index2);
    final to = max(index1, index2);

    return _nodes.sublist(from, to + 1);
  }

  /// Inserts the given [node] into the [Document] at the given [index].
  void insertNodeAt(int index, DocumentNode node) {
    if (index <= _nodes.length) {
      _nodes.insert(index, node);
      _refreshNodeIdCaches();
    }
  }

  /// Inserts [newNode] immediately before the given [existingNode].
  void insertNodeBefore({
    required String existingNodeId,
    required DocumentNode newNode,
  }) {
    final nodeIndex = getNodeIndexById(existingNodeId);
    _nodes.insert(nodeIndex, newNode);
    _refreshNodeIdCaches();
  }

  /// Inserts [newNode] immediately after the given [existingNode].
  void insertNodeAfter({
    required String existingNodeId,
    required DocumentNode newNode,
  }) {
    final nodeIndex = getNodeIndexById(existingNodeId);
    if (nodeIndex >= 0 && nodeIndex < _nodes.length) {
      _nodes.insert(nodeIndex + 1, newNode);
      _refreshNodeIdCaches();
    }
  }

  /// Adds [node] to the end of the document.
  void add(DocumentNode node) {
    _nodes.insert(_nodes.length, node);

    // The node list changed, we need to update the map to consider the new indices.
    _refreshNodeIdCaches();
  }

  /// Deletes the node at the given [index].
  void deleteNodeAt(int index) {
    if (index >= 0 && index < _nodes.length) {
      _nodes.removeAt(index);
      _refreshNodeIdCaches();
    } else {
      editorDocLog.warning('Could not delete node. Index out of range: $index');
    }
  }

  /// Deletes the given [node] from the [Document].
  bool deleteNode(String nodeId) {
    bool isRemoved = false;

    final index = getNodeIndexById(nodeId);
    if (index < 0) {
      return false;
    }

    _nodes.removeAt(index);
    _refreshNodeIdCaches();

    return isRemoved;
  }

  /// Deletes all nodes from the [Document].
  void clear() {
    _nodes.clear();
    _refreshNodeIdCaches();
  }

  void replaceAllNodes(List<DocumentNode> nodes) {
    _nodes.clear();
    _nodes.addAll(nodes);
    _refreshNodeIdCaches();
  }

  MutableDocumentNodes copy() {
    final newDoc = MutableDocumentNodes(
      nodes: _nodes.map((node) => node.copy()).toList(),
    );

<<<<<<< HEAD
    newDoc._didReset = true;

=======
>>>>>>> 3934e05c
    return newDoc;
  }

  /// Moves a [DocumentNode] matching the given [nodeId] from its current index
  /// in the [Document] to the given [targetIndex].
  ///
  /// If none of the nodes in this document match [nodeId], throws an error.
  void moveNode({required String nodeId, required int targetIndex}) {
    final node = getNodeById(nodeId);
    if (node == null) {
      throw Exception('Could not find node with nodeId: $nodeId');
    }

    if (_nodes.remove(node)) {
      _nodes.insert(targetIndex, node);
      _refreshNodeIdCaches();
    }
  }

  /// Replaces the node with the given [nodeId] with the given [newNode].
  ///
  /// Throws an exception if no node exists with the given [nodeId].
  void replaceNodeById(String nodeId, DocumentNode newNode) {
    final index = getNodeIndexById(nodeId);

    if (index >= 0) {
      _nodes.removeAt(index);
      _nodes.insert(index, newNode);
      _refreshNodeIdCaches();
    } else {
      throw Exception('Could not find node with ID: $nodeId');
    }
  }

  /// Returns [true] if the content of the [other] [Document] is equivalent
  /// to the content of this [Document].
  ///
  /// Content equivalency compares types of content nodes, and the content
  /// within them, like the text of a paragraph, but ignores node IDs and
  /// ignores the runtime type of the [Document], itself.
  @override
  bool hasEquivalentContent(Document other) {
    if (_nodes.length != other.nodeCount) {
      return false;
    }
    if (isEmpty) {
      // Both documents are empty, and therefore are equivalent.
      return true;
    }

    DocumentNode? thisDocNode = first;
    DocumentNode? otherDocNode = other.first;

    while (thisDocNode != null && otherDocNode != null) {
      if (!thisDocNode.hasEquivalentContent(otherDocNode)) {
        return false;
      }

      thisDocNode = getNodeAfter(thisDocNode);
      otherDocNode = other.getNodeAfter(otherDocNode);
    }

    return true;
  }

  @override
  void addListener(DocumentChangeListener listener) {
    _listeners.add(listener);
  }

  @override
  void removeListener(DocumentChangeListener listener) {
    _listeners.remove(listener);
  }

  @override
  void onTransactionStart() {
    // no-op
  }

  @override
  void onTransactionEnd(List<EditEvent> edits) {
    final documentChanges = edits
        .whereType<DocumentEdit>()
        .map((edit) => edit.change)
        .toList();
    if (documentChanges.isEmpty && !_didReset) {
      return;
    }
    _didReset = false;

    final changeLog = DocumentChangeLog(documentChanges);
    for (final listener in _listeners) {
      listener(changeLog);
    }
  }

  @override
  void reset() {
    _nodes
      ..clear()
      ..addAll(_latestNodesSnapshot);
    _refreshNodeIdCaches();

    _didReset = true;
  }

  /// Updates all the maps which use the node id as the key.
  ///
  /// All the maps are cleared and re-populated.
  void _refreshNodeIdCaches() {
    _nodeIndicesById.clear();
    _nodesById.clear();
    for (int i = 0; i < _nodes.length; i++) {
      final node = _nodes[i];
      _nodeIndicesById[node.id] = i;
      _nodesById[node.id] = node;
    }
  }

  @override
  bool operator ==(Object other) =>
      identical(this, other) ||
      other is MutableDocument &&
          runtimeType == other.runtimeType &&
          const DeepCollectionEquality().equals(_nodes, other._nodes);

  @override
  int get hashCode => _nodes.hashCode;
}

class EditorHistory {
  MutableDocumentNodes document;
  DocumentSelection? selection;
  EditorHistory({required this.document, this.selection});
}

extension on MutableDocument {
  bool isEqual(MutableDocument other) {
    final otherNodes = other._nodes;
    final currentNodes = _nodes;
    if (otherNodes.length != currentNodes.length) return false;

    final isNotEqual = currentNodes.any((currentNode) {
      final i = currentNodes.indexOf(currentNode);
      final otherNode = otherNodes[i];

      if (otherNode.runtimeType != currentNode.runtimeType) return true;
      if (currentNode is TextNode && otherNode is TextNode) {
        return currentNode == otherNode;
      }
      if (currentNode is ParagraphNode && otherNode is ParagraphNode) {
        return currentNode == otherNode;
      }
      if (currentNode is ImageNode && otherNode is ImageNode) {
        return currentNode == otherNode;
      }
      if (currentNode is HorizontalRuleNode &&
          otherNode is HorizontalRuleNode) {
        return currentNode == otherNode;
      }
      if (currentNode is ListItemNode && otherNode is ListItemNode) {
        return currentNode == otherNode;
      }
      return false;
    });
    if (isNotEqual) return false;
    return true;
  }
}

class MutableDocumentNodes {
  const MutableDocumentNodes({required this.nodes});
  final List<DocumentNode> nodes;
}<|MERGE_RESOLUTION|>--- conflicted
+++ resolved
@@ -1529,11 +1529,6 @@
       nodes: _nodes.map((node) => node.copy()).toList(),
     );
 
-<<<<<<< HEAD
-    newDoc._didReset = true;
-
-=======
->>>>>>> 3934e05c
     return newDoc;
   }
 
